import express from 'express';
<<<<<<< HEAD
import multer from 'multer';
import path from 'path';
import { fileURLToPath } from 'url';

const __filename = fileURLToPath(import.meta.url);
const __dirname = path.dirname(__filename);
=======
import { mongoose } from 'mongoose';
>>>>>>> 3c94ae49

const app = express();
app.use(express.urlencoded({ extended: true }));
app.use(express.json());

app.set('views', path.join(__dirname, 'views'));
app.set('view engine', 'ejs');

app.use(express.static('public'));

const port = process.env.PORT || 3000;

// Set up EJS as the view engine
app.set('view engine', 'ejs');
app.set('views', path.join(__dirname, 'views'));

// Set up multer for file uploads
const storage = multer.diskStorage({
    destination: function (req, file, cb) {
        cb(null, 'uploads/');
    },
    filename: function (req, file, cb) {
        cb(null, Date.now() + path.extname(file.originalname));
    }
});

const upload = multer({ 
    storage: storage,
    fileFilter: function (req, file, cb) {
        if (!file.originalname.match(/\.(jpg|jpeg|png)$/)) {
            return cb(new Error('Only image files are allowed!'));
        }
        cb(null, true);
    }
});

// Create uploads directory if it doesn't exist
import { mkdir } from 'fs/promises';
try {
    await mkdir('uploads', { recursive: true });
} catch (err) {
    if (err.code !== 'EEXIST') throw err;
}

// Serve static files
app.use(express.static('public'));

// Routes
app.get('/', (req, res) => {
    res.render('index');
});

app.post('/upload', upload.single('food-image'), (req, res) => {
    if (!req.file) {
        return res.status(400).send('No file uploaded.');
    }
    // Here you would typically process the image with your AI model
    // For now, we'll just send back a success message
    res.json({
        message: 'File uploaded successfully',
        filename: req.file.filename
    });
});

app.listen(port, () => {
    console.log(`Server is running on http://localhost:${port}`);
});<|MERGE_RESOLUTION|>--- conflicted
+++ resolved
@@ -1,14 +1,5 @@
 import express from 'express';
-<<<<<<< HEAD
-import multer from 'multer';
-import path from 'path';
-import { fileURLToPath } from 'url';
-
-const __filename = fileURLToPath(import.meta.url);
-const __dirname = path.dirname(__filename);
-=======
 import { mongoose } from 'mongoose';
->>>>>>> 3c94ae49
 
 const app = express();
 app.use(express.urlencoded({ extended: true }));
